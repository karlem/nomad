--- conflicted
+++ resolved
@@ -25,10 +25,6 @@
     }
   },
   "lint-staged": {
-<<<<<<< HEAD
-    "{app,tests,config,lib,mirage,stories}/**/*.js": ["prettier --write", "git add"],
-    "app/styles/**/*.*": ["prettier --write", "git add"]
-=======
     "{app,tests,config,lib,mirage}/**/*.js": [
       "prettier --write",
       "git add"
@@ -37,7 +33,6 @@
       "prettier --write",
       "git add"
     ]
->>>>>>> f042b5e2
   },
   "devDependencies": {
     "@babel/plugin-proposal-object-rest-spread": "^7.4.3",
@@ -45,12 +40,9 @@
     "@ember/jquery": "^0.6.0",
     "@ember/optional-features": "^0.7.0",
     "@hashicorp/structure-icons": "^1.3.0",
-<<<<<<< HEAD
     "@storybook/ember": "^5.2.3",
     "@storybook/ember-cli-storybook": "storybookjs/ember-cli-storybook#master",
-=======
     "anser": "^1.4.8",
->>>>>>> f042b5e2
     "broccoli-asset-rev": "^3.0.0",
     "bulma": "0.6.1",
     "core-js": "^2.4.1",
