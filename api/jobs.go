package api

import (
	"fmt"
	"net/url"
	"sort"
	"strconv"
	"time"

	"github.com/gorhill/cronexpr"
	"github.com/hashicorp/nomad/helper"
)

const (
	// JobTypeService indicates a long-running processes
	JobTypeService = "service"

	// JobTypeBatch indicates a short-lived process
	JobTypeBatch = "batch"

	// PeriodicSpecCron is used for a cron spec.
	PeriodicSpecCron = "cron"
)

const (
	// RegisterEnforceIndexErrPrefix is the prefix to use in errors caused by
	// enforcing the job modify index during registers.
	RegisterEnforceIndexErrPrefix = "Enforcing job modify index"
)

// Jobs is used to access the job-specific endpoints.
type Jobs struct {
	client *Client
}

// Jobs returns a handle on the jobs endpoints.
func (c *Client) Jobs() *Jobs {
	return &Jobs{client: c}
}

func (j *Jobs) Validate(job *Job, q *WriteOptions) (*JobValidateResponse, *WriteMeta, error) {
	var resp JobValidateResponse
	req := &JobValidateRequest{Job: job}
	if q != nil {
		req.WriteRequest = WriteRequest{Region: q.Region}
	}
	wm, err := j.client.write("/v1/validate/job", req, &resp, q)
	return &resp, wm, err
}

// Register is used to register a new job. It returns the ID
// of the evaluation, along with any errors encountered.
func (j *Jobs) Register(job *Job, q *WriteOptions) (string, *WriteMeta, error) {

	var resp registerJobResponse

	req := &RegisterJobRequest{Job: job}
	wm, err := j.client.write("/v1/jobs", req, &resp, q)
	if err != nil {
		return "", nil, err
	}
	return resp.EvalID, wm, nil
}

// EnforceRegister is used to register a job enforcing its job modify index.
func (j *Jobs) EnforceRegister(job *Job, modifyIndex uint64, q *WriteOptions) (string, *WriteMeta, error) {

	var resp registerJobResponse

	req := &RegisterJobRequest{
		Job:            job,
		EnforceIndex:   true,
		JobModifyIndex: modifyIndex,
	}
	wm, err := j.client.write("/v1/jobs", req, &resp, q)
	if err != nil {
		return "", nil, err
	}
	return resp.EvalID, wm, nil
}

// List is used to list all of the existing jobs.
func (j *Jobs) List(q *QueryOptions) ([]*JobListStub, *QueryMeta, error) {
	var resp []*JobListStub
	qm, err := j.client.query("/v1/jobs", &resp, q)
	if err != nil {
		return nil, qm, err
	}
	sort.Sort(JobIDSort(resp))
	return resp, qm, nil
}

// PrefixList is used to list all existing jobs that match the prefix.
func (j *Jobs) PrefixList(prefix string) ([]*JobListStub, *QueryMeta, error) {
	return j.List(&QueryOptions{Prefix: prefix})
}

// Info is used to retrieve information about a particular
// job given its unique ID.
func (j *Jobs) Info(jobID string, q *QueryOptions) (*Job, *QueryMeta, error) {
	var resp Job
	qm, err := j.client.query("/v1/job/"+jobID, &resp, q)
	if err != nil {
		return nil, nil, err
	}
	return &resp, qm, nil
}

// Allocations is used to return the allocs for a given job ID.
func (j *Jobs) Allocations(jobID string, allAllocs bool, q *QueryOptions) ([]*AllocationListStub, *QueryMeta, error) {
	var resp []*AllocationListStub
	u, err := url.Parse("/v1/job/" + jobID + "/allocations")
	if err != nil {
		return nil, nil, err
	}

	v := u.Query()
	v.Add("all", strconv.FormatBool(allAllocs))
	u.RawQuery = v.Encode()

	qm, err := j.client.query(u.String(), &resp, q)
	if err != nil {
		return nil, nil, err
	}
	sort.Sort(AllocIndexSort(resp))
	return resp, qm, nil
}

// Evaluations is used to query the evaluations associated with
// the given job ID.
func (j *Jobs) Evaluations(jobID string, q *QueryOptions) ([]*Evaluation, *QueryMeta, error) {
	var resp []*Evaluation
	qm, err := j.client.query("/v1/job/"+jobID+"/evaluations", &resp, q)
	if err != nil {
		return nil, nil, err
	}
	sort.Sort(EvalIndexSort(resp))
	return resp, qm, nil
}

// Deregister is used to remove an existing job.
func (j *Jobs) Deregister(jobID string, q *WriteOptions) (string, *WriteMeta, error) {
	var resp deregisterJobResponse
	wm, err := j.client.delete("/v1/job/"+jobID, &resp, q)
	if err != nil {
		return "", nil, err
	}
	return resp.EvalID, wm, nil
}

// ForceEvaluate is used to force-evaluate an existing job.
func (j *Jobs) ForceEvaluate(jobID string, q *WriteOptions) (string, *WriteMeta, error) {
	var resp registerJobResponse
	wm, err := j.client.write("/v1/job/"+jobID+"/evaluate", nil, &resp, q)
	if err != nil {
		return "", nil, err
	}
	return resp.EvalID, wm, nil
}

// PeriodicForce spawns a new instance of the periodic job and returns the eval ID
func (j *Jobs) PeriodicForce(jobID string, q *WriteOptions) (string, *WriteMeta, error) {
	var resp periodicForceResponse
	wm, err := j.client.write("/v1/job/"+jobID+"/periodic/force", nil, &resp, q)
	if err != nil {
		return "", nil, err
	}
	return resp.EvalID, wm, nil
}

func (j *Jobs) Plan(job *Job, diff bool, q *WriteOptions) (*JobPlanResponse, *WriteMeta, error) {
	if job == nil {
		return nil, nil, fmt.Errorf("must pass non-nil job")
	}

	var resp JobPlanResponse
	req := &JobPlanRequest{
		Job:  job,
		Diff: diff,
	}
	wm, err := j.client.write("/v1/job/"+*job.ID+"/plan", req, &resp, q)
	if err != nil {
		return nil, nil, err
	}

	return &resp, wm, nil
}

func (j *Jobs) Summary(jobID string, q *QueryOptions) (*JobSummary, *QueryMeta, error) {
	var resp JobSummary
	qm, err := j.client.query("/v1/job/"+jobID+"/summary", &resp, q)
	if err != nil {
		return nil, nil, err
	}
	return &resp, qm, nil
}

func (j *Jobs) Dispatch(jobID string, meta map[string]string,
	payload []byte, q *WriteOptions) (*JobDispatchResponse, *WriteMeta, error) {
	var resp JobDispatchResponse
	req := &JobDispatchRequest{
		JobID:   jobID,
		Meta:    meta,
		Payload: payload,
	}
	wm, err := j.client.write("/v1/job/"+jobID+"/dispatch", req, &resp, q)
	if err != nil {
		return nil, nil, err
	}
	return &resp, wm, nil
}

// periodicForceResponse is used to deserialize a force response
type periodicForceResponse struct {
	EvalID string
}

// UpdateStrategy is for serializing update strategy for a job.
type UpdateStrategy struct {
	Stagger     time.Duration
	MaxParallel int
}

// PeriodicConfig is for serializing periodic config for a job.
type PeriodicConfig struct {
<<<<<<< HEAD
	Enabled         *bool
	Spec            *string
	SpecType        *string
	ProhibitOverlap *bool
}

func (p *PeriodicConfig) Canonicalize() {
	if p.Enabled == nil {
		p.Enabled = helper.BoolToPtr(true)
	}
	if p.SpecType == nil {
		p.SpecType = helper.StringToPtr(PeriodicSpecCron)
	}
	if p.ProhibitOverlap == nil {
		p.ProhibitOverlap = helper.BoolToPtr(false)
	}
}

// Next returns the closest time instant matching the spec that is after the
// passed time. If no matching instance exists, the zero value of time.Time is
// returned. The `time.Location` of the returned value matches that of the
// passed time.
func (p *PeriodicConfig) Next(fromTime time.Time) time.Time {
	if *p.SpecType == PeriodicSpecCron {
		if e, err := cronexpr.Parse(*p.Spec); err == nil {
			return e.Next(fromTime)
		}
	}

	return time.Time{}
=======
	Enabled         bool
	Spec            string
	SpecType        string
	ProhibitOverlap bool
	TimeZone        *string
}

func (p *PeriodicConfig) GetLocation() (*time.Location, error) {
	if p.TimeZone == nil || *p.TimeZone == "" {
		return time.UTC, nil
	}

	return time.LoadLocation(*p.TimeZone)
>>>>>>> 1e3e475b
}

// ParameterizedJobConfig is used to configure the parameterized job.
type ParameterizedJobConfig struct {
	Payload      string
	MetaRequired []string
	MetaOptional []string
}

// Job is used to serialize a job.
type Job struct {
	Region            *string
	ID                *string
	ParentID          *string
	Name              *string
	Type              *string
	Priority          *int
	AllAtOnce         *bool
	Datacenters       []string
	Constraints       []*Constraint
	TaskGroups        []*TaskGroup
	Update            *UpdateStrategy
	Periodic          *PeriodicConfig
	ParameterizedJob  *ParameterizedJobConfig
	Payload           []byte
	Meta              map[string]string
	VaultToken        *string
	Status            *string
	StatusDescription *string
	CreateIndex       *uint64
	ModifyIndex       *uint64
	JobModifyIndex    *uint64
}

// IsPeriodic returns whether a job is periodic.
func (j *Job) IsPeriodic() bool {
	return j.Periodic != nil
}

// IsParameterized returns whether a job is parameterized job.
func (j *Job) IsParameterized() bool {
	return j.ParameterizedJob != nil
}

func (j *Job) Canonicalize() {
	if j.ID == nil {
		j.ID = helper.StringToPtr("")
	}
	if j.Name == nil {
		j.Name = j.ID
	}
	if j.ParentID == nil {
		j.ParentID = helper.StringToPtr("")
	}

	if j.Priority == nil {
		j.Priority = helper.IntToPtr(50)
	}
	if j.Region == nil {
		j.Region = helper.StringToPtr("global")
	}
	if j.Type == nil {
		j.Type = helper.StringToPtr("service")
	}
	if j.AllAtOnce == nil {
		j.AllAtOnce = helper.BoolToPtr(false)
	}
	if j.VaultToken == nil {
		j.VaultToken = helper.StringToPtr("")
	}
	if j.Status == nil {
		j.Status = helper.StringToPtr("")
	}
	if j.StatusDescription == nil {
		j.StatusDescription = helper.StringToPtr("")
	}
	if j.CreateIndex == nil {
		j.CreateIndex = helper.Uint64ToPtr(0)
	}
	if j.ModifyIndex == nil {
		j.ModifyIndex = helper.Uint64ToPtr(0)
	}
	if j.JobModifyIndex == nil {
		j.JobModifyIndex = helper.Uint64ToPtr(0)
	}
	if j.Periodic != nil {
		j.Periodic.Canonicalize()
	}

	for _, tg := range j.TaskGroups {
		tg.Canonicalize(*j.Type)
	}
}

// JobSummary summarizes the state of the allocations of a job
type JobSummary struct {
	JobID    string
	Summary  map[string]TaskGroupSummary
	Children *JobChildrenSummary

	// Raft Indexes
	CreateIndex uint64
	ModifyIndex uint64
}

// JobChildrenSummary contains the summary of children job status
type JobChildrenSummary struct {
	Pending int64
	Running int64
	Dead    int64
}

func (jc *JobChildrenSummary) Sum() int {
	if jc == nil {
		return 0
	}

	return int(jc.Pending + jc.Running + jc.Dead)
}

// TaskGroup summarizes the state of all the allocations of a particular
// TaskGroup
type TaskGroupSummary struct {
	Queued   int
	Complete int
	Failed   int
	Running  int
	Starting int
	Lost     int
}

// JobListStub is used to return a subset of information about
// jobs during list operations.
type JobListStub struct {
	ID                string
	ParentID          string
	Name              string
	Type              string
	Priority          int
	Status            string
	StatusDescription string
	JobSummary        *JobSummary
	CreateIndex       uint64
	ModifyIndex       uint64
	JobModifyIndex    uint64
}

// JobIDSort is used to sort jobs by their job ID's.
type JobIDSort []*JobListStub

func (j JobIDSort) Len() int {
	return len(j)
}

func (j JobIDSort) Less(a, b int) bool {
	return j[a].ID < j[b].ID
}

func (j JobIDSort) Swap(a, b int) {
	j[a], j[b] = j[b], j[a]
}

// NewServiceJob creates and returns a new service-style job
// for long-lived processes using the provided name, ID, and
// relative job priority.
func NewServiceJob(id, name, region string, pri int) *Job {
	return newJob(id, name, region, JobTypeService, pri)
}

// NewBatchJob creates and returns a new batch-style job for
// short-lived processes using the provided name and ID along
// with the relative job priority.
func NewBatchJob(id, name, region string, pri int) *Job {
	return newJob(id, name, region, JobTypeBatch, pri)
}

// newJob is used to create a new Job struct.
func newJob(id, name, region, typ string, pri int) *Job {
	return &Job{
		Region:   &region,
		ID:       &id,
		Name:     &name,
		Type:     &typ,
		Priority: &pri,
	}
}

// SetMeta is used to set arbitrary k/v pairs of metadata on a job.
func (j *Job) SetMeta(key, val string) *Job {
	if j.Meta == nil {
		j.Meta = make(map[string]string)
	}
	j.Meta[key] = val
	return j
}

// AddDatacenter is used to add a datacenter to a job.
func (j *Job) AddDatacenter(dc string) *Job {
	j.Datacenters = append(j.Datacenters, dc)
	return j
}

// Constrain is used to add a constraint to a job.
func (j *Job) Constrain(c *Constraint) *Job {
	j.Constraints = append(j.Constraints, c)
	return j
}

// AddTaskGroup adds a task group to an existing job.
func (j *Job) AddTaskGroup(grp *TaskGroup) *Job {
	j.TaskGroups = append(j.TaskGroups, grp)
	return j
}

// AddPeriodicConfig adds a periodic config to an existing job.
func (j *Job) AddPeriodicConfig(cfg *PeriodicConfig) *Job {
	j.Periodic = cfg
	return j
}

type WriteRequest struct {
	// The target region for this write
	Region string
}

// JobValidateRequest is used to validate a job
type JobValidateRequest struct {
	Job *Job
	WriteRequest
}

// JobValidateResponse is the response from validate request
type JobValidateResponse struct {
	// DriverConfigValidated indicates whether the agent validated the driver
	// config
	DriverConfigValidated bool

	// ValidationErrors is a list of validation errors
	ValidationErrors []string
}

// JobUpdateRequest is used to update a job
type JobRegisterRequest struct {
	Job *Job
	// If EnforceIndex is set then the job will only be registered if the passed
	// JobModifyIndex matches the current Jobs index. If the index is zero, the
	// register only occurs if the job is new.
	EnforceIndex   bool
	JobModifyIndex uint64

	WriteRequest
}

// RegisterJobRequest is used to serialize a job registration
type RegisterJobRequest struct {
	Job            *Job
	EnforceIndex   bool   `json:",omitempty"`
	JobModifyIndex uint64 `json:",omitempty"`
}

// registerJobResponse is used to deserialize a job response
type registerJobResponse struct {
	EvalID string
}

// deregisterJobResponse is used to decode a deregister response
type deregisterJobResponse struct {
	EvalID string
}

type JobPlanRequest struct {
	Job  *Job
	Diff bool
	WriteRequest
}

type JobPlanResponse struct {
	JobModifyIndex     uint64
	CreatedEvals       []*Evaluation
	Diff               *JobDiff
	Annotations        *PlanAnnotations
	FailedTGAllocs     map[string]*AllocationMetric
	NextPeriodicLaunch time.Time
}

type JobDiff struct {
	Type       string
	ID         string
	Fields     []*FieldDiff
	Objects    []*ObjectDiff
	TaskGroups []*TaskGroupDiff
}

type TaskGroupDiff struct {
	Type    string
	Name    string
	Fields  []*FieldDiff
	Objects []*ObjectDiff
	Tasks   []*TaskDiff
	Updates map[string]uint64
}

type TaskDiff struct {
	Type        string
	Name        string
	Fields      []*FieldDiff
	Objects     []*ObjectDiff
	Annotations []string
}

type FieldDiff struct {
	Type        string
	Name        string
	Old, New    string
	Annotations []string
}

type ObjectDiff struct {
	Type    string
	Name    string
	Fields  []*FieldDiff
	Objects []*ObjectDiff
}

type PlanAnnotations struct {
	DesiredTGUpdates map[string]*DesiredUpdates
}

type DesiredUpdates struct {
	Ignore            uint64
	Place             uint64
	Migrate           uint64
	Stop              uint64
	InPlaceUpdate     uint64
	DestructiveUpdate uint64
}

type JobDispatchRequest struct {
	JobID   string
	Payload []byte
	Meta    map[string]string
}

type JobDispatchResponse struct {
	DispatchedJobID string
	EvalID          string
	EvalCreateIndex uint64
	JobCreateIndex  uint64
	WriteMeta
}<|MERGE_RESOLUTION|>--- conflicted
+++ resolved
@@ -223,11 +223,11 @@
 
 // PeriodicConfig is for serializing periodic config for a job.
 type PeriodicConfig struct {
-<<<<<<< HEAD
 	Enabled         *bool
 	Spec            *string
 	SpecType        *string
 	ProhibitOverlap *bool
+	TimeZone        *string
 }
 
 func (p *PeriodicConfig) Canonicalize() {
@@ -239,6 +239,9 @@
 	}
 	if p.ProhibitOverlap == nil {
 		p.ProhibitOverlap = helper.BoolToPtr(false)
+	}
+	if p.TimeZone == nil || *p.TimeZone == "" {
+		p.TimeZone = helper.StringToPtr("UTC")
 	}
 }
 
@@ -254,12 +257,6 @@
 	}
 
 	return time.Time{}
-=======
-	Enabled         bool
-	Spec            string
-	SpecType        string
-	ProhibitOverlap bool
-	TimeZone        *string
 }
 
 func (p *PeriodicConfig) GetLocation() (*time.Location, error) {
@@ -268,7 +265,6 @@
 	}
 
 	return time.LoadLocation(*p.TimeZone)
->>>>>>> 1e3e475b
 }
 
 // ParameterizedJobConfig is used to configure the parameterized job.
@@ -323,7 +319,6 @@
 	if j.ParentID == nil {
 		j.ParentID = helper.StringToPtr("")
 	}
-
 	if j.Priority == nil {
 		j.Priority = helper.IntToPtr(50)
 	}
